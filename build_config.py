"""
Build configuration for creating installers
Uses PyInstaller to create executables and installers
"""

import os
import sys
import platform

# Application metadata
APP_NAME = "QuantumQueue"
<<<<<<< HEAD
APP_VERSION = "1.1.0"
=======
APP_VERSION = "1.1.1"
>>>>>>> 4ea041d1
APP_AUTHOR = "dianbrown"
APP_DESCRIPTION = "CPU Scheduling & Page Replacement Practice Application"
APP_URL = "https://github.com/dianbrown/QuantumQueue"

# Paths
ROOT_DIR = os.path.dirname(os.path.abspath(__file__))
ICON_PATH = os.path.join(ROOT_DIR, "Assets", "Icons", "QuantumQueue2.png")
ICON_ICO = os.path.join(ROOT_DIR, "Assets", "Icons", "app_icon.ico")
ICON_ICNS = os.path.join(ROOT_DIR, "Assets", "Icons", "app_icon.icns")

# PyInstaller build options
PYINSTALLER_OPTIONS = {
    'name': APP_NAME,
    'onefile': False,  # Use onedir for better performance
    'windowed': True,  # No console window
    'icon': ICON_ICO if platform.system() == 'Windows' else ICON_ICNS,
    'add_data': [
        ('themes', 'themes'),
        ('Assets', 'Assets'),
    ],
    'hidden_imports': [
        'PySide6.QtCore',
        'PySide6.QtGui',
        'PySide6.QtWidgets',
        'CPU.algorithms',
        'CPU.models',
        'CPU.ui',
        'CPU.utils',
        'PRA.algorithms',
        'PRA.models',
        'PRA.ui',
        'pages',
        'themes.theme_manager',
    ],
    'exclude_modules': [
        'tkinter',
        'matplotlib',
        'numpy',
        'scipy',
        'pandas',
    ],
}

# Platform-specific configurations
if platform.system() == 'Windows':
    INSTALLER_TYPE = 'NSIS'  # Nullsoft Scriptable Install System
elif platform.system() == 'Darwin':
    INSTALLER_TYPE = 'DMG'
else:
    INSTALLER_TYPE = 'AppImage'<|MERGE_RESOLUTION|>--- conflicted
+++ resolved
@@ -9,11 +9,7 @@
 
 # Application metadata
 APP_NAME = "QuantumQueue"
-<<<<<<< HEAD
-APP_VERSION = "1.1.0"
-=======
 APP_VERSION = "1.1.1"
->>>>>>> 4ea041d1
 APP_AUTHOR = "dianbrown"
 APP_DESCRIPTION = "CPU Scheduling & Page Replacement Practice Application"
 APP_URL = "https://github.com/dianbrown/QuantumQueue"
