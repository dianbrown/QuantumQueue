--- conflicted
+++ resolved
@@ -18,11 +18,7 @@
 
 # Configuration
 APP_NAME = "QuantumQueue"
-<<<<<<< HEAD
-APP_VERSION = "1.1.0"
-=======
 APP_VERSION = "1.1.1"
->>>>>>> 4ea041d1
 AUTHOR = "dianbrown"
 DESCRIPTION = "CPU Scheduling & Page Replacement Practice Application"
 
